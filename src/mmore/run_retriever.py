--- conflicted
+++ resolved
@@ -137,7 +137,6 @@
 
 if __name__ == "__main__":
     parser = argparse.ArgumentParser()
-<<<<<<< HEAD
     parser.add_argument("--config-file", required=True, help="Path to the index configuration file.")
     parser.add_argument("--input-file", required=False, help="Path to the input file of queries. If not provided, the retriever is run in API mode.")
     parser.add_argument("--output-file", required=False, help="Path to the output file of selected documents. Must be provided together with --input_file.")
@@ -150,12 +149,4 @@
         retrieve(args.config_file, args.input_file, args.output_file)
     else:
         api = create_api(args.config_file)
-        uvicorn.run(api, "0.0.0.0", 8000)
-=======
-    parser.add_argument("--config_file", required=True, help="Path to the index configuration file.")
-    parser.add_argument("--input_file", required=True, help="Path to the input file of queries.")
-    parser.add_argument("--output_file", required=True, help="Path to the output file of selected documents.")
-
-    args = parser.parse_args()
-    retrieve()
->>>>>>> 4f58b120
+        uvicorn.run(api, "0.0.0.0", 8000)