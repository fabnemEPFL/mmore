--- conflicted
+++ resolved
@@ -1,88 +1,4 @@
-<<<<<<< HEAD
-import click
-
-from contextlib import contextmanager
-import warnings
-import sys
-import os
-
-# @contextmanager
-# def suppress_warnings_and_stdout():
-#     # Suppress specific warnings
-#     warnings.filterwarnings('ignore', category=FutureWarning, message="The input name `inputs` is deprecated*")
-#     warnings.filterwarnings('ignore', category=FutureWarning, message="*UserWarning:*")
-    
-#     pypdfium_message = "-> Cannot close object, library is destroyed. This may cause a memory leak!*"
-#     # Redirect stdout to devnull to catch pypdfium messages
-#     old_stdout = sys.stdout
-#     devnull = open(os.devnull, 'w')
-#     # Suppress pypdfium warnings
-#     sys.stdout = devnull
-    
-#     try:
-#         sys.stdout = devnull
-#         yield
-        
-#     finally:
-#         sys.stdout = old_stdout
-#         devnull.close()
-
-# import logging
-# logger = logging.getLogger(__name__)
-# MMORE_EMOJI = "🐮"
-# logging.basicConfig(format=f'[MMORE {MMORE_EMOJI} -- %(asctime)s] %(message)s', level=logging.INFO, datefmt='%Y-%m-%d %H:%M:%S')
-
-@click.group()
-def main():
-    """CLI for mmore commands."""
-    pass
-
-@main.command()
-@click.option('--config-file', type=str, required=True, help='Dispatcher configuration file path.')
-def process(config_file):
-    """Process documents from a directory."""
-    from .run_process import process as run_process
-    run_process(config_file)
-
-@main.command()
-@click.option('--config-file', type=str, required=True, help='Path to the configuration file.')
-@click.option('--input-data', type=str, required=True, help='Path to the input data.')
-def postprocess(config_file, input_data):
-    """Run the post-processors pipeline."""
-    from .run_postprocess import postprocess as run_postprocess
-    run_postprocess(config_file, input_data)
-
-@main.command()
-@click.option('--config-file', '-c', type=str, required=True, help='Path to the configuration file.')
-@click.option('--documents-path', '-f', type=str, required=False, help='Path to the JSONL data.')
-@click.option('--collection-name', '-n', type=str, required=False, help='Name of the collection to index.')
-def index(config_file, documents_path, collection_name):
-    """Run the indexer."""
-    from .run_index import index as run_index
-    run_index(config_file, documents_path, collection_name)
-
-@main.command()
-@click.option('--config-file', '-c', type=str, required=True, help='Dispatcher configuration file path.')
-@click.option('--input-file', '-f', type=str, required=False, help='Path to the input file. If not provided, the retriever is run in API mode.')
-@click.option('--output-file', '-o', type=str, required=False, help='Path to the output file. Must be provided together with input-file')
-@click.option('--document-ids', '-d', type=str, required=False, help='Comma-seperated list of document IDs.')
-def retrieve(config_file, input_file, output_file, document_ids):
-    """Retrieve documents for specified queries."""
-    from .run_retriever import retrieve as run_retrieve
-
-    if (input_file is None) != (output_file is None):
-        raise click.UsageError("Both --input-file and --output-file must be provided together or not at all.")
-    run_retrieve(config_file, input_file, output_file, document_ids)
-
-@main.command()
-@click.option('--config-file', type=str, required=True, help='Dispatcher configuration file path.')
-def rag(config_file):
-    """Run the Retrieval-Augmented Generation (RAG) pipeline."""
-    from .run_rag import rag as run_rag
-    run_rag(config_file)
-=======
 from .cli import main
->>>>>>> f21f62b9
 
 if __name__ == "__main__":
     main()