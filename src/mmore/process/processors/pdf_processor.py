import io
import logging
import re
from multiprocessing import Manager, Process, set_start_method
from typing import List, Optional

import fitz  # PyMuPDF
import torch
from marker.config.parser import ConfigParser
from marker.converters.pdf import PdfConverter
from marker.models import create_model_dict
from marker.output import text_from_rendered
from PIL import Image, UnidentifiedImageError

from ...type import FileDescriptor, MultimodalSample
from ..utils import clean_image, clean_text
from .base import Processor, ProcessorConfig

IMG_REGEX = r"!\[\]\(_page_\d+_[A-Za-z0-9_]+\.(jpeg|jpg|png|gif)\)"


class PDFProcessor(Processor):
    artifact_dict = None

    def __init__(self, config=None):
        super().__init__(config=config or ProcessorConfig())
        self.converter = None

    @classmethod
    def accepts(cls, file: FileDescriptor) -> bool:
        return file.file_extension.lower() == ".pdf"

    @staticmethod
    def load_models(disable_image_extraction: bool = False):
        if PDFProcessor.artifact_dict is None:
            PDFProcessor.artifact_dict = create_model_dict()

        marker_config = {
            "disable_image_extraction": disable_image_extraction,
            "languages": None,
            "use_llm": False,
            "disable_multiprocessing": False,
        }
        config_parser = ConfigParser(marker_config)
        converter = PdfConverter(
            artifact_dict=PDFProcessor.artifact_dict,
            config=config_parser.generate_config_dict(),
        )

        converter.initialize_processors(converter.default_processors)

        return converter

    # overwriting the process_batch
    def process_batch(
        self, files_paths: List[str], fast_mode: bool = False, num_workers: int = 1
    ) -> List[MultimodalSample]:
        if fast_mode:  # No GPU available - fallback to default
            return super().process_batch(files_paths, fast_mode, num_workers)
        else:
            if not torch.cuda.is_available():
                num_gpus = 1
            else:
                num_gpus = torch.cuda.device_count()

            # 1 GPU available or length of files_paths is less than 10 we just do single-GPU
            if num_gpus == 1 or len(files_paths) < 10:
                if self.converter is None:
                    self.converter = PDFProcessor.load_models(
                        disable_image_extraction=not self.config.custom_config.get(
                            "extract_images", True
                        )
                    )

                results = []
                for file_path in files_paths:
                    try:
                        res = self.process(file_path)
                        results.append(res)
                    except Exception as e:
                        logging.error(f"Failed to process {file_path}: {str(e)}")

                return results
            else:  # Multiple GPUs available
                batches = self._split_files(files_paths, num_gpus)

                try:
                    set_start_method("spawn", force=True)
                except RuntimeError:
                    pass

                manager = Manager()
                output_queue = manager.Queue()
                error_queue = manager.Queue()
                processes = []

                for i, batch in enumerate(batches):
                    if not batch:
                        continue
                    gpu_id = i % num_gpus
                    p = Process(
                        target=self._process_parallel,
                        args=(
                            batch,
                            gpu_id,
                            self.config.custom_config,
                            output_queue,
                            error_queue,
                        ),
                    )
                    processes.append(p)
                    p.start()

                results = []

                while any(p.is_alive() for p in processes):
                    if not error_queue.empty():
                        error = error_queue.get()
                        raise RuntimeError(f"Child process failed: {error}")
                    while not output_queue.empty():
                        results.extend(output_queue.get())

                while not output_queue.empty():
                    results.extend(output_queue.get())

                if not error_queue.empty():
                    error = error_queue.get()
                    raise RuntimeError(f"Child process failed: {error}")

                return results

    def process(self, file_path: str) -> MultimodalSample:
        if self.converter is None:
            self.converter = PDFProcessor.load_models()

        rendered = self.converter(file_path)
        text, _, images = text_from_rendered(rendered)
        text = re.sub(IMG_REGEX, "<attachment>", text)
        images = list(images.values())
        return self.create_sample([text], images, file_path)

    def process_fast(self, file_path: str) -> MultimodalSample:
        pdf_doc = fitz.open(file_path)
        all_text = []
        embedded_images = []

        def _extract_images(pdf_doc, xref) -> Optional[Image.Image]:
            try:
                base_image = pdf_doc.extract_image(xref)
                image_bytes = base_image.get("image")

                if image_bytes is None:
                    logging.error(f"No image data found for xref {xref}")

                return Image.open(io.BytesIO(image_bytes)).convert("RGB")

            except KeyError as e:
                logging.error(f"KeyError while extracting image: {e}")
                return None

            except UnidentifiedImageError as e:
                logging.error(
                    f"UnidentifiedImageError: Could not identify image file for xref {xref}: {e}"
                )
                return None

            except Exception as e:
                logging.error(
                    f"Unexpected error while extracting image for xref {xref}: {e}"
                )
                return None

        for page in pdf_doc:
            text = clean_text(page.get_text())  # type: ignore[attr-defined]
            if text.strip():
                all_text.append(text)

            if self.config.custom_config.get("extract_images", True):
                for img_info in page.get_images(full=False):
                    image = _extract_images(pdf_doc, img_info[0])
<<<<<<< HEAD
                    if (
                        image and clean_image(image)
                    ):  # clean image filters images below size 512x512 and variance below 100, these are defaults and can be changed
=======
                    if image and clean_image(image):
                        # clean image filters images below size 512x512 and variance below 100, these are defaults and can be changed
>>>>>>> d34f54f9
                        embedded_images.append(image)
                        all_text.append(self.config.attachment_tag)
            else:
                embedded_images = []

        return self.create_sample(all_text, embedded_images, file_path)

    # Functions for parallelizing across GPUs
    def _split_files(self, files_paths, num_batches):
        file_sizes = [(file, self.get_file_size(file)) for file in files_paths]
        sorted_files = sorted(file_sizes, key=lambda x: x[1], reverse=True)

        batches = [[] for _ in range(num_batches)]
        batch_sizes = [0] * num_batches

        for file, size in sorted_files:
            min_index = batch_sizes.index(min(batch_sizes))
            batches[min_index].append(file)
            batch_sizes[min_index] += size

        batches = [batch for batch in batches if batch]
        return batches

    def _process_parallel(
        self, files_paths, gpu_id, config_custom, output_queue, error_queue
    ):
        try:
            torch.cuda.set_device(gpu_id)

            if PDFProcessor.artifact_dict is None:
                PDFProcessor.artifact_dict = create_model_dict()

            marker_config = {
                "disable_image_extraction": not config_custom.get(
                    "extract_images", True
                ),
                "languages": None,
                "use_llm": False,
                "disable_multiprocessing": False,
                "device": f"cuda:{gpu_id}",
            }

            config_parser = ConfigParser(marker_config)
            self.converter = PdfConverter(
                artifact_dict=PDFProcessor.artifact_dict,
                config=config_parser.generate_config_dict(),
            )

            batch_results = []
            for file in files_paths:
                try:
                    result = self.process(file)
                    batch_results.append(result)
                except Exception as e:
                    logging.error(f"Failed to process {file}: {str(e)}")
                    batch_results.append(None)  # handle partial failures

            output_queue.put(batch_results)

        except Exception as e:
            error_queue.put(f"GPU {gpu_id} failed: {str(e)}")
            raise e
        finally:
            torch.cuda.empty_cache()
            if hasattr(self, "converter"):
                del self.converter<|MERGE_RESOLUTION|>--- conflicted
+++ resolved
@@ -178,14 +178,8 @@
             if self.config.custom_config.get("extract_images", True):
                 for img_info in page.get_images(full=False):
                     image = _extract_images(pdf_doc, img_info[0])
-<<<<<<< HEAD
-                    if (
-                        image and clean_image(image)
-                    ):  # clean image filters images below size 512x512 and variance below 100, these are defaults and can be changed
-=======
                     if image and clean_image(image):
                         # clean image filters images below size 512x512 and variance below 100, these are defaults and can be changed
->>>>>>> d34f54f9
                         embedded_images.append(image)
                         all_text.append(self.config.attachment_tag)
             else:
