import pypdfium2
import logging
import fitz  # PyMuPDF
import io
import logging
from PIL import Image, UnidentifiedImageError
from typing import List
from src.mmore.type import FileDescriptor, MultimodalSample
from .base import Processor, ProcessorConfig
from src.mmore.process.utils import clean_text, clean_image

from marker.converters.pdf import PdfConverter
from marker.models import create_model_dict
from marker.output import text_from_rendered
from marker.config.parser import ConfigParser
import re
from multiprocessing import Process, Queue, set_start_method, Manager
import torch 
import time 


IMG_REGEX = "!\[\]\(_page_\d+_[A-Za-z0-9_]+\.(jpeg|jpg|png|gif)\)"

class PDFProcessor(Processor):
    def __init__(self, config=None):
        super().__init__(config=config or ProcessorConfig())    

    @classmethod
    def accepts(cls, file: FileDescriptor) -> bool: 
        return file.file_extension.lower() == ".pdf"

    # overwriting the process_batch 
    def process_batch(self, files, fast_mode, num_workers):
        if fast_mode: # No GPU available - fallback to default 
            return super().process_batch(files, fast_mode, num_workers)
        else:
            if not torch.cuda.is_available():
                num_gpus = 1
            else:
                num_gpus = torch.cuda.device_count()
            
            if num_gpus == 1 or len(files) < 10: # 1 GPU available or length of files is less than 10 we just do single-GPU
                marker_config = {
                    "disable_image_extraction": not self.config.custom_config.get("extract_images", True),
                    "languages": None, 
                    "use_llm": False,
                    "disable_multiprocessing": False,
                }
                config_parser = ConfigParser(marker_config)
                self.converter = PdfConverter(
                    artifact_dict=create_model_dict(),
                    config=config_parser.generate_config_dict()
                )
                results = []
                for file_path in files:
                    results.append(self.process(file_path))
                return results
            else: # Multiple GPUs available
                batches = self._split_files(files, num_gpus)
                
                try:
                    set_start_method('spawn', force=True)
                except RuntimeError:
                    pass
                
                manager = Manager()
                output_queue = manager.Queue()
                error_queue = manager.Queue()
                processes = []
                
                for i, batch in enumerate(batches):
                    if not batch:
                        continue
                    gpu_id = i % num_gpus
                    p = Process(
                        target=self._process_parallel,
                        args=(batch, gpu_id, self.config.custom_config, output_queue, error_queue)
                    )
                    processes.append(p)
                    p.start()
                
                results = []
                
                while any(p.is_alive() for p in processes):
                    if not error_queue.empty():
                        error = error_queue.get()
                        raise RuntimeError(f"Child process failed: {error}")
                    while not output_queue.empty():
                        results.extend(output_queue.get())
                
                while not output_queue.empty():
                    results.extend(output_queue.get())
                
                if not error_queue.empty():
                    error = error_queue.get()
                    raise RuntimeError(f"Child process failed: {error}")
                
                return results

    def process(self, file_path: str) -> List[MultimodalSample]:
        rendered = self.converter(file_path)
        text, _, images = text_from_rendered(rendered)
        text = re.sub(IMG_REGEX, "<attachment>", text)
        images = images.values()
        return self.create_sample([text], images, file_path)

    def process_fast(self, file_path) -> MultimodalSample:
        pdf_doc = fitz.open(file_path)
        all_text = []
        embedded_images = []

        def _extract_images(pdf_doc, xref) -> Image.Image:
            try:
                base_image = pdf_doc.extract_image(xref)
                image_bytes = base_image.get("image")

                if image_bytes is None:
                    logging.error(f"No image data found for xref {xref}")

                return Image.open(io.BytesIO(image_bytes)).convert("RGB")

            except KeyError as e:
                logging.error(f"KeyError while extracting image: {e}")
                return None

            except UnidentifiedImageError as e:
                logging.error(f"UnidentifiedImageError: Could not identify image file for xref {xref}: {e}")
                return None

            except Exception as e:
                logging.error(f"Unexpected error while extracting image for xref {xref}: {e}")
                return None
        
        for page in pdf_doc:
            text = clean_text(page.get_text())
            if text.strip():
<<<<<<< HEAD
                extracted_text.append(text)

            for img_info in page.get_images(full=False):
                image = self._extract_image_from_pdf(pdf_doc, img_info[0])
                if clean_image(image): # clean image filters images below size 512x512 and variance below 100, these are defaults and can be changed 
                    embedded_images.append(image)
                    extracted_text.append(self.config.attachment_tag)
                    
        return create_sample(extracted_text, embedded_images, file_path)

    def process_implementation(self, file_path: str, temp_dir: str = "tmp/") -> dict:
        def extract_image_in_page(page, current_image_index) -> Tuple[List[str], int]:
            page_images = []
            num_image_in_page = page.count(self.config.attachment_tag)
            for _ in range(num_image_in_page):
                page_images.append(IMAGE_LIST[current_image_index])
                current_image_index += 1

            return page_images, current_image_index

        def extract_file_list(index):
            files = set()
            file_list = []
            for _, filename in index:
                if filename not in files:
                    files.add(filename)
                    file_list.append(filename)
            return file_list

        model_lst = self.load_models()
        full_text, images, out_meta = convert_single_pdf(
            file_path, model_lst, batch_multiplier=BATCH_SIZE
        )

        # Save images so that the MD processor can find them
        new_images = {}
        os.makedirs(temp_dir, exist_ok=True)
        for image_path, pil_image in images.items():
            # Save the image in the temp directory
            temp_file = tempfile.NamedTemporaryFile(delete=False, suffix=".png", dir=temp_dir)
            pil_image.save(temp_file.name)
            new_file_path = os.path.basename(temp_file.name)
            # Replace in the full text the path to the image with the new path
            new_images[new_file_path] = os.path.join(temp_dir, new_file_path)
            # Sometimes, the image path has a different spelling in the text, in the form of 0_Image_1.Png instead of 0_image_1.png
            other_way = image_path.replace(".png", ".Png").replace('image', 'Image')
            full_text = full_text.replace('[' + image_path, '[' + new_file_path).replace('(' + image_path,
                                                                                         '(' + new_file_path)  # Very sexy code alert
            full_text = full_text.replace('[' + other_way, '[' + new_file_path).replace('(' + other_way,
                                                                                        '(' + new_file_path)  # Very sexy code alert
        images = new_images

        content, _ = md_processor.MarkdownProcessor.process_md(
            full_text, temp_dir
        )

        split_pages = re.split(settings.PAGE_SEPARATOR, content)

        # get the index of the first pages of the files that were processed in this GPU
        # index is a dict with the file name as key and the index of the first page as value
        index = self.full_page_indexer[torch.cuda.current_device()]

        all_files = []
        all_images = []
        IMAGE_LIST = list(images.values())
        FILE_LIST = extract_file_list(index)

        current_doc_pages = []
        current_doc_images = []

        previous_file_name = None
        current_image_index = 0

        for page, (true_page_number, filename) in zip(split_pages, index):
            if previous_file_name is None:
                previous_file_name = filename

            if filename != previous_file_name:
                # We changed document
                previous_file_name = filename
                all_files.append("\n\n".join(current_doc_pages))
                all_images.append(current_doc_images)

                current_doc_pages.clear()
                current_doc_images.clear()

            current_doc_pages.append(page)
            images_in_page, current_image_index = extract_image_in_page(page, current_image_index)
            current_doc_images.extend(images_in_page)

        # Add last pages and images
        all_files.append("\n\n".join(current_doc_pages))
        all_images.append(current_doc_images)

        sample_list = create_sample_list_already_saved_images(all_files, all_images, FILE_LIST)
        return sample_list

    @staticmethod
    def _extract_image_from_pdf(pdf_doc, xref) -> Image.Image:
        try:
            base_image = pdf_doc.extract_image(xref)
            image_bytes = base_image.get("image")
            
            if image_bytes is None:
                logging.error(f"No image data found for xref {xref}") 

            return Image.open(io.BytesIO(image_bytes)).convert("RGB")
=======
                all_text.append(text)

            if self.config.custom_config.get("extract_images", True):
                for img_info in page.get_images(full=False):
                    image = _extract_images(pdf_doc, img_info[0])
                    if clean_image(image):  # clean image filters images below size 512x512 and variance below 100, these are defaults and can be changed
                        embedded_images.append(image)
                        all_text.append(self.config.attachment_tag)
            else:
                embedded_images = []

        return self.create_sample(all_text, embedded_images, file_path)  

    ### Functions for parallelizing across GPUs
    def _split_files(self, files, num_batches):
        file_sizes = [(file, self.get_file_size(file)) for file in files]
        sorted_files = sorted(file_sizes, key=lambda x: x[1], reverse=True)
>>>>>>> ea883fc4
        
        batches = [[] for _ in range(num_batches)]
        batch_sizes = [0] * num_batches
        
        for file, size in sorted_files:
            min_index = batch_sizes.index(min(batch_sizes))
            batches[min_index].append(file)
            batch_sizes[min_index] += size
        
        batches = [batch for batch in batches if batch]
        return batches

    def _process_parallel(self, files, gpu_id, config_custom, output_queue, error_queue):
        try:
            torch.cuda.set_device(gpu_id)
            
            marker_config = {
                "disable_image_extraction": not config_custom.get("extract_images", True),
                "languages": None,
                "use_llm": False,
                "disable_multiprocessing": False,
                "device": f"cuda:{gpu_id}"
            }
            
            config_parser = ConfigParser(marker_config)
            self.converter = PdfConverter(
                artifact_dict=create_model_dict(),
                config=config_parser.generate_config_dict()
            )
            
            batch_results = []
            for file in files:
                try:
                    result = self.process(file)
                    batch_results.append(result)
                except Exception as e:
                    logging.error(f"Failed to process {file}: {str(e)}")
                    batch_results.append(None)  # handle partial failures
            
            output_queue.put(batch_results)
        
        except Exception as e:
            error_queue.put(f"GPU {gpu_id} failed: {str(e)}")
            raise 
        finally:
            torch.cuda.empty_cache()
            if hasattr(self, 'converter'):
                del self.converter<|MERGE_RESOLUTION|>--- conflicted
+++ resolved
@@ -15,34 +15,34 @@
 from marker.config.parser import ConfigParser
 import re
 from multiprocessing import Process, Queue, set_start_method, Manager
-import torch 
-import time 
+import torch
+import time
 
 
 IMG_REGEX = "!\[\]\(_page_\d+_[A-Za-z0-9_]+\.(jpeg|jpg|png|gif)\)"
 
 class PDFProcessor(Processor):
     def __init__(self, config=None):
-        super().__init__(config=config or ProcessorConfig())    
+        super().__init__(config=config or ProcessorConfig())
 
     @classmethod
-    def accepts(cls, file: FileDescriptor) -> bool: 
+    def accepts(cls, file: FileDescriptor) -> bool:
         return file.file_extension.lower() == ".pdf"
 
-    # overwriting the process_batch 
+    # overwriting the process_batch
     def process_batch(self, files, fast_mode, num_workers):
-        if fast_mode: # No GPU available - fallback to default 
+        if fast_mode: # No GPU available - fallback to default
             return super().process_batch(files, fast_mode, num_workers)
         else:
             if not torch.cuda.is_available():
                 num_gpus = 1
             else:
                 num_gpus = torch.cuda.device_count()
-            
+
             if num_gpus == 1 or len(files) < 10: # 1 GPU available or length of files is less than 10 we just do single-GPU
                 marker_config = {
                     "disable_image_extraction": not self.config.custom_config.get("extract_images", True),
-                    "languages": None, 
+                    "languages": None,
                     "use_llm": False,
                     "disable_multiprocessing": False,
                 }
@@ -57,17 +57,17 @@
                 return results
             else: # Multiple GPUs available
                 batches = self._split_files(files, num_gpus)
-                
+
                 try:
                     set_start_method('spawn', force=True)
                 except RuntimeError:
                     pass
-                
+
                 manager = Manager()
                 output_queue = manager.Queue()
                 error_queue = manager.Queue()
                 processes = []
-                
+
                 for i, batch in enumerate(batches):
                     if not batch:
                         continue
@@ -78,23 +78,23 @@
                     )
                     processes.append(p)
                     p.start()
-                
+
                 results = []
-                
+
                 while any(p.is_alive() for p in processes):
                     if not error_queue.empty():
                         error = error_queue.get()
                         raise RuntimeError(f"Child process failed: {error}")
                     while not output_queue.empty():
                         results.extend(output_queue.get())
-                
+
                 while not output_queue.empty():
                     results.extend(output_queue.get())
-                
+
                 if not error_queue.empty():
                     error = error_queue.get()
                     raise RuntimeError(f"Child process failed: {error}")
-                
+
                 return results
 
     def process(self, file_path: str) -> List[MultimodalSample]:
@@ -130,119 +130,10 @@
             except Exception as e:
                 logging.error(f"Unexpected error while extracting image for xref {xref}: {e}")
                 return None
-        
+
         for page in pdf_doc:
             text = clean_text(page.get_text())
             if text.strip():
-<<<<<<< HEAD
-                extracted_text.append(text)
-
-            for img_info in page.get_images(full=False):
-                image = self._extract_image_from_pdf(pdf_doc, img_info[0])
-                if clean_image(image): # clean image filters images below size 512x512 and variance below 100, these are defaults and can be changed 
-                    embedded_images.append(image)
-                    extracted_text.append(self.config.attachment_tag)
-                    
-        return create_sample(extracted_text, embedded_images, file_path)
-
-    def process_implementation(self, file_path: str, temp_dir: str = "tmp/") -> dict:
-        def extract_image_in_page(page, current_image_index) -> Tuple[List[str], int]:
-            page_images = []
-            num_image_in_page = page.count(self.config.attachment_tag)
-            for _ in range(num_image_in_page):
-                page_images.append(IMAGE_LIST[current_image_index])
-                current_image_index += 1
-
-            return page_images, current_image_index
-
-        def extract_file_list(index):
-            files = set()
-            file_list = []
-            for _, filename in index:
-                if filename not in files:
-                    files.add(filename)
-                    file_list.append(filename)
-            return file_list
-
-        model_lst = self.load_models()
-        full_text, images, out_meta = convert_single_pdf(
-            file_path, model_lst, batch_multiplier=BATCH_SIZE
-        )
-
-        # Save images so that the MD processor can find them
-        new_images = {}
-        os.makedirs(temp_dir, exist_ok=True)
-        for image_path, pil_image in images.items():
-            # Save the image in the temp directory
-            temp_file = tempfile.NamedTemporaryFile(delete=False, suffix=".png", dir=temp_dir)
-            pil_image.save(temp_file.name)
-            new_file_path = os.path.basename(temp_file.name)
-            # Replace in the full text the path to the image with the new path
-            new_images[new_file_path] = os.path.join(temp_dir, new_file_path)
-            # Sometimes, the image path has a different spelling in the text, in the form of 0_Image_1.Png instead of 0_image_1.png
-            other_way = image_path.replace(".png", ".Png").replace('image', 'Image')
-            full_text = full_text.replace('[' + image_path, '[' + new_file_path).replace('(' + image_path,
-                                                                                         '(' + new_file_path)  # Very sexy code alert
-            full_text = full_text.replace('[' + other_way, '[' + new_file_path).replace('(' + other_way,
-                                                                                        '(' + new_file_path)  # Very sexy code alert
-        images = new_images
-
-        content, _ = md_processor.MarkdownProcessor.process_md(
-            full_text, temp_dir
-        )
-
-        split_pages = re.split(settings.PAGE_SEPARATOR, content)
-
-        # get the index of the first pages of the files that were processed in this GPU
-        # index is a dict with the file name as key and the index of the first page as value
-        index = self.full_page_indexer[torch.cuda.current_device()]
-
-        all_files = []
-        all_images = []
-        IMAGE_LIST = list(images.values())
-        FILE_LIST = extract_file_list(index)
-
-        current_doc_pages = []
-        current_doc_images = []
-
-        previous_file_name = None
-        current_image_index = 0
-
-        for page, (true_page_number, filename) in zip(split_pages, index):
-            if previous_file_name is None:
-                previous_file_name = filename
-
-            if filename != previous_file_name:
-                # We changed document
-                previous_file_name = filename
-                all_files.append("\n\n".join(current_doc_pages))
-                all_images.append(current_doc_images)
-
-                current_doc_pages.clear()
-                current_doc_images.clear()
-
-            current_doc_pages.append(page)
-            images_in_page, current_image_index = extract_image_in_page(page, current_image_index)
-            current_doc_images.extend(images_in_page)
-
-        # Add last pages and images
-        all_files.append("\n\n".join(current_doc_pages))
-        all_images.append(current_doc_images)
-
-        sample_list = create_sample_list_already_saved_images(all_files, all_images, FILE_LIST)
-        return sample_list
-
-    @staticmethod
-    def _extract_image_from_pdf(pdf_doc, xref) -> Image.Image:
-        try:
-            base_image = pdf_doc.extract_image(xref)
-            image_bytes = base_image.get("image")
-            
-            if image_bytes is None:
-                logging.error(f"No image data found for xref {xref}") 
-
-            return Image.open(io.BytesIO(image_bytes)).convert("RGB")
-=======
                 all_text.append(text)
 
             if self.config.custom_config.get("extract_images", True):
@@ -254,29 +145,28 @@
             else:
                 embedded_images = []
 
-        return self.create_sample(all_text, embedded_images, file_path)  
+        return self.create_sample(all_text, embedded_images, file_path)
 
     ### Functions for parallelizing across GPUs
     def _split_files(self, files, num_batches):
         file_sizes = [(file, self.get_file_size(file)) for file in files]
         sorted_files = sorted(file_sizes, key=lambda x: x[1], reverse=True)
->>>>>>> ea883fc4
-        
+
         batches = [[] for _ in range(num_batches)]
         batch_sizes = [0] * num_batches
-        
+
         for file, size in sorted_files:
             min_index = batch_sizes.index(min(batch_sizes))
             batches[min_index].append(file)
             batch_sizes[min_index] += size
-        
+
         batches = [batch for batch in batches if batch]
         return batches
 
     def _process_parallel(self, files, gpu_id, config_custom, output_queue, error_queue):
         try:
             torch.cuda.set_device(gpu_id)
-            
+
             marker_config = {
                 "disable_image_extraction": not config_custom.get("extract_images", True),
                 "languages": None,
@@ -284,13 +174,13 @@
                 "disable_multiprocessing": False,
                 "device": f"cuda:{gpu_id}"
             }
-            
+
             config_parser = ConfigParser(marker_config)
             self.converter = PdfConverter(
                 artifact_dict=create_model_dict(),
                 config=config_parser.generate_config_dict()
             )
-            
+
             batch_results = []
             for file in files:
                 try:
@@ -299,12 +189,12 @@
                 except Exception as e:
                     logging.error(f"Failed to process {file}: {str(e)}")
                     batch_results.append(None)  # handle partial failures
-            
+
             output_queue.put(batch_results)
-        
+
         except Exception as e:
             error_queue.put(f"GPU {gpu_id} failed: {str(e)}")
-            raise 
+            raise
         finally:
             torch.cuda.empty_cache()
             if hasattr(self, 'converter'):
